--- conflicted
+++ resolved
@@ -1,33 +1,3 @@
-<<<<<<< HEAD
-import { render, screen } from "@testing-library/react";
-import { vi, beforeEach, describe, it, expect } from "vitest";
-import SignupPage from "./page";
-
-vi.stubEnv("NEXT_PUBLIC_SUPABASE_URL", "https://test.supabase.co");
-vi.stubEnv("NEXT_PUBLIC_SUPABASE_ANON_KEY", "test-anon-key");
-
-vi.mock("@/utils/supabase/client", () => ({
-  createClient: () => ({
-    auth: {
-      getSession: vi.fn().mockResolvedValue({ data: { session: null } }),
-      getUser: () =>
-        Promise.resolve({
-          data: { user: null },
-          error: null,
-        }),
-      onAuthStateChange: vi
-        .fn()
-        .mockReturnValue({ data: { subscription: { unsubscribe: vi.fn() } } }),
-      signUp: () =>
-        Promise.resolve({
-          data: { user: { id: "test-user-id" } },
-          error: null,
-        }),
-      resend: vi.fn().mockResolvedValue({ error: null }),
-    },
-  }),
-}));
-=======
 import React from "react";
 import { render, fireEvent, cleanup, waitFor } from "@testing-library/react";
 import { describe, it, afterEach, vi } from "vitest";
@@ -40,7 +10,6 @@
 
 describe("SignupPageClient (client-side behaviour)", () => {
   const formId = "signup-form-test";
->>>>>>> af18c2d0
 
   function makeBasicForm(includeAllNames = true) {
     const existing = document.getElementById(formId);
